--- conflicted
+++ resolved
@@ -65,9 +65,5 @@
   EXPECT_TRUE(!planner_with_error_csv.Plan(start_point, &trajectory));
 }
 
-<<<<<<< HEAD
-}  // namespace planning
-=======
 }  // namespace control
->>>>>>> 9cef18bc
 }  // namespace apollo