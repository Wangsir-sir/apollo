/******************************************************************************
 * Copyright 2017 The Apollo Authors. All Rights Reserved.
 *
 * Licensed under the Apache License, Version 2.0 (the "License");
 * you may not use this file except in compliance with the License.
 * You may obtain a copy of the License at
 *
 * http://www.apache.org/licenses/LICENSE-2.0
 *
 * Unless required by applicable law or agreed to in writing, software
 * distributed under the License is distributed on an "AS IS" BASIS,
 * WITHOUT WARRANTIES OR CONDITIONS OF ANY KIND, either express or implied.
 * See the License for the specific language governing permissions and
 * limitations under the License.
 *****************************************************************************/

/**
 * @file
 * @brief Defines the Factory class.
 */

#pragma once

#include <map>
#include <memory>
#include <utility>

#include "cyber/common/macros.h"

#include "cyber/common/log.h"

/**
 * @namespace apollo::common::util
 * @brief apollo::common::util
 */
namespace apollo {
namespace common {
namespace util {

/**
 * @class Factory
 * @brief Implements a Factory design pattern with Register and Create methods
 *
 * The objects created by this factory all implement the same interface
 * (namely, AbstractProduct). This design pattern is useful in settings where
 * multiple implementations of an interface are available, and one wishes to
 * defer the choice of the implementation in use.
 *
 * @param IdentifierType Type used for identifying the registered classes,
 * typically std::string.接口的名字
 * @param AbstractProduct The interface implemented by the registered classes
 *                        要创建的接口
 * @param ProductCreator Function returning a pointer to an instance of
 * the registered class
 * @param MapContainer Internal implementation of the function mapping
 * IdentifierType to ProductCreator, by default std::unordered_map
 */
template <typename IdentifierType, class AbstractProduct,
          class ProductCreator = AbstractProduct *(*)(),
          class MapContainer = std::map<IdentifierType, ProductCreator>>
class Factory {
 public:
  /**
   * @brief Registers the class given by the creator function, linking it to id.
   * Registration must happen prior to calling CreateObject.
   * @param id Identifier of the class being registered
   * @param creator Function returning a pointer to an instance of
   * the registered class
   * @return True if the key id is still available
   * @note 对于std::map来说，其不允许重复的关键字，若插入一个已存在的关键字，则插入失败
   *       insert的返回值是一个std::pair，first代表插入元素的迭代器，second代表是否插入成功
   */
  bool Register(const IdentifierType &id, ProductCreator creator) {
    return producers_.insert(std::make_pair(id, creator)).second;
  }

  /**
   * @brief 检查该类型是否在关联容器当中
   * @note find函数查找的元素在容器中不存在，则返回一个尾后迭代器
   * 
   * @param id 要查找的类型
   * @return true 该类型在关联容器当中
   * @return false 该类型不在关联容器当中
   */
  bool Contains(const IdentifierType &id) {
    return producers_.find(id) != producers_.end();
  }

  /**
   * @brief Unregisters the class with the given identifier
   * @param id The identifier of the class to be unregistered
   */
  bool Unregister(const IdentifierType &id) {
    return producers_.erase(id) == 1;
  }

  void Clear() { producers_.clear(); }

  bool Empty() const { return producers_.empty(); }

  /**
   * @brief Creates and transfers membership of an object of type matching id.
   * Need to register id before CreateObject is called. May return nullptr
   * silently.
   * @param id The identifier of the class we which to instantiate
   * @param args the object construction arguments
   * @note - 对于map关联容器来讲，find返回值是mapped_pair，即一个std::pair对象
   *       - std::unique_ptr虽然不支持拷贝，但支持返回，此时会发生浅复制
   *       - 模板参数为右值引用，且转发使用std::forward，则会保持参数所有的属性，包括左值右值，const等
   */
  template <typename... Args>
  std::unique_ptr<AbstractProduct> CreateObjectOrNull(const IdentifierType &id,
                                                      Args &&... args) {
    auto id_iter = producers_.find(id);
    if (id_iter != producers_.end()) {
      return std::unique_ptr<AbstractProduct>(
          (id_iter->second)(std::forward<Args>(args)...));
    }
    return nullptr;
  }
<<<<<<< HEAD
7=-
=======
  
>>>>>>> 999440c9
  /**
   * @brief Creates and transfers membership of an object of type matching id.
   * Need to register id before CreateObject is called.
   * @param id The identifier of the class we which to instantiate
   * @param args the object construction arguments
   * @note - 使用可变参数列表，接受可变数目和可变类型的参数
   *       - 使用类型参数的右值引用以及std::forward，可以转发参数所有的性质，包括左值右值，const等
   */
  template <typename... Args>
  std::unique_ptr<AbstractProduct> CreateObject(const IdentifierType &id,
                                                Args &&... args) {
    auto result = CreateObjectOrNull(id, std::forward<Args>(args)...);
    AERROR_IF(!result) << "Factory could not create Object of type : " << id;
    return result;
  }

 private:
  MapContainer producers_; ///< 保存该接口的名字和初始化该接口函数的关联容器
};

}  // namespace util
}  // namespace common
}  // namespace apollo<|MERGE_RESOLUTION|>--- conflicted
+++ resolved
@@ -118,11 +118,7 @@
     }
     return nullptr;
   }
-<<<<<<< HEAD
-7=-
-=======
   
->>>>>>> 999440c9
   /**
    * @brief Creates and transfers membership of an object of type matching id.
    * Need to register id before CreateObject is called.
