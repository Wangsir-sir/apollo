/******************************************************************************
 * Copyright 2017 The Apollo Authors. All Rights Reserved.
 *
 * Licensed under the Apache License, Version 2.0 (the "License");
 * you may not use this file except in compliance with the License.
 * You may obtain a copy of the License at
 *
 * http://www.apache.org/licenses/LICENSE-2.0
 *
 * Unless required by applicable law or agreed to in writing, software
 * distributed under the License is distributed on an "AS IS" BASIS,
 * WITHOUT WARRANTIES OR CONDITIONS OF ANY KIND, either express or implied.
 * See the License for the specific language governing permissions and
 * limitations under the License.
 *****************************************************************************/

#include "modules/canbus/vehicle/vehicle_controller.h"

#include "cyber/common/log.h"

namespace apollo {
namespace canbus {

using common::ErrorCode;
using control::ControlCommand;

/**
 * @brief 返回当前车辆的驾驶模式
<<<<<<< HEAD
 * @note 对driving_mode_的读操作
=======
>>>>>>> 999440c9
 * 
 * @return 当前车辆的驾驶模式
 */
Chassis::DrivingMode VehicleController::driving_mode() {
  std::lock_guard<std::mutex> lock(mode_mutex_);
  return driving_mode_;
}

/**
 * @brief 设置当前的驾驶模式参数
<<<<<<< HEAD
 * @note 对driving_mode_的写操作
=======
>>>>>>> 999440c9
 * 
 * @param driving_mode  要设置的当前的驾驶模式
 */
void VehicleController::set_driving_mode(
    const Chassis::DrivingMode &driving_mode) {
  std::lock_guard<std::mutex> lock(mode_mutex_);
  driving_mode_ = driving_mode;
}

/**
 * @brief 设置当前驾驶模式要设置的当前的驾驶模式
 * @details 若开启失败则会进入紧急模式。
 *          若当前驾驶模式是紧急模式，则只能设置为手动模式
 * 
 * @param driving_mode 
 * @return ErrorCode 设置操作的状态
 */
ErrorCode VehicleController::SetDrivingMode(
    const Chassis::DrivingMode &driving_mode) {
  if (driving_mode == Chassis::EMERGENCY_MODE) {
    AINFO << "Can't set vehicle to EMERGENCY_MODE driving mode.";
    return ErrorCode::CANBUS_ERROR;
  }

  // vehicle in emergency mode only response to manual mode to reset.
  if (this->driving_mode() == Chassis::EMERGENCY_MODE &&
      driving_mode != Chassis::COMPLETE_MANUAL) {
    AINFO
        << "Vehicle in EMERGENCY_MODE, only response to COMPLETE_MANUAL mode.";
    AINFO << "Only response to RESET ACTION.";
    return ErrorCode::CANBUS_ERROR;
  }

  // if current mode is same as previous, no need to set.
  if (this->driving_mode() == driving_mode) {
    return ErrorCode::OK;
  }

  switch (driving_mode) {
    case Chassis::COMPLETE_AUTO_DRIVE: {
      // 若开启失败则会进入紧急模式
      if (EnableAutoMode() != ErrorCode::OK) {
        AERROR << "Failed to enable auto mode.";
        return ErrorCode::CANBUS_ERROR;
      }
      break;
    }
    case Chassis::COMPLETE_MANUAL: {
      if (DisableAutoMode() != ErrorCode::OK) {
        AERROR << "Failed to disable auto mode.";
        return ErrorCode::CANBUS_ERROR;
      }
      break;
    }
    case Chassis::AUTO_STEER_ONLY: {
      // // 若开启失败则会进入紧急模式
      if (EnableSteeringOnlyMode() != ErrorCode::OK) {
        AERROR << "Failed to enable steer only mode.";
        return ErrorCode::CANBUS_ERROR;
      }
      break;
    }
    case Chassis::AUTO_SPEED_ONLY: {
      // // 若开启失败则会进入紧急模式
      if (EnableSpeedOnlyMode() != ErrorCode::OK) {
        AERROR << "Failed to enable speed only mode";
        return ErrorCode::CANBUS_ERROR;
      }
      break;
    }
    default:
      break;
  }
  return ErrorCode::OK;
}

/**
 * @brief 更新车辆控制器，根据控制参数修改相关can发送协议的物理量
 * @details 根据参数中的信息，更新车辆驾驶模式，
 *          并根据当前不同的车辆驾驶模式以及参数当中的信息，设置相应的can协议的物理量，并忽略其他的控制信息
 *          例如AUTO_SPEED_ONLY下根据控制参数，设置档位油门加速度刹车驻车的can协议的物理量，
 *          而不会设置涉及转向can协议的物理量，即不会将控制信息当中涉及到转向的物理量发送给can
 * @note VehicleController更新的是can协议类对象当中的物理量,并且再该函数当中没有更新can报文
 * 
 * @param control_command 
 * @return ErrorCode 
 */
ErrorCode VehicleController::Update(const ControlCommand &control_command) {
  if (!is_initialized_) {
    AERROR << "Controller is not initialized.";
    return ErrorCode::CANBUS_ERROR;
  }

  // Execute action to transform driving mode
  if (control_command.has_pad_msg() && control_command.pad_msg().has_action()) {
    AINFO << "Canbus received pad msg: "
          << control_command.pad_msg().ShortDebugString();
    Chassis::DrivingMode mode = Chassis::COMPLETE_MANUAL;
    switch (control_command.pad_msg().action()) {
      case control::DrivingAction::START: {
        mode = Chassis::COMPLETE_AUTO_DRIVE;
        break;
      }
      case control::DrivingAction::STOP:
      case control::DrivingAction::RESET: {
        // In COMPLETE_MANUAL mode
        mode = Chassis::COMPLETE_MANUAL;
        break;
      }
      default: {
        AERROR << "No response for this action.";
        break;
      }
    }
    auto error_code = SetDrivingMode(mode);
    if (error_code != ErrorCode::OK) {
      AERROR << "Failed to set driving mode.";
    }
  }

  // 速度自动控制，则需要修改以下can协议类的物理量数据成员
  if (driving_mode() == Chassis::COMPLETE_AUTO_DRIVE ||
      driving_mode() == Chassis::AUTO_SPEED_ONLY) {
    Gear(control_command.gear_location());
    Throttle(control_command.throttle());
    Acceleration(control_command.acceleration());
    Brake(control_command.brake());
    SetEpbBreak(control_command);
    SetLimits();
  }

  // 转向自动控制，则需要修改以下can协议类的物理量数据成员
  if (driving_mode() == Chassis::COMPLETE_AUTO_DRIVE ||
      driving_mode() == Chassis::AUTO_STEER_ONLY) {
    const double steering_rate_threshold = 1.0;
    // 这个大于号是不是写错了？
    if (control_command.steering_rate() > steering_rate_threshold) {
      Steer(control_command.steering_target(), control_command.steering_rate());
    } else {
      Steer(control_command.steering_target());
    }
  }

  if ((driving_mode() == Chassis::COMPLETE_AUTO_DRIVE ||
       driving_mode() == Chassis::AUTO_SPEED_ONLY ||
       driving_mode() == Chassis::AUTO_STEER_ONLY) &&
      control_command.has_signal()) {
    SetHorn(control_command);
    SetTurningSignal(control_command);
    SetBeam(control_command);
  }

  return ErrorCode::OK;
}

}  // namespace canbus
}  // namespace apollo<|MERGE_RESOLUTION|>--- conflicted
+++ resolved
@@ -26,10 +26,7 @@
 
 /**
  * @brief 返回当前车辆的驾驶模式
-<<<<<<< HEAD
  * @note 对driving_mode_的读操作
-=======
->>>>>>> 999440c9
  * 
  * @return 当前车辆的驾驶模式
  */
@@ -40,10 +37,7 @@
 
 /**
  * @brief 设置当前的驾驶模式参数
-<<<<<<< HEAD
  * @note 对driving_mode_的写操作
-=======
->>>>>>> 999440c9
  * 
  * @param driving_mode  要设置的当前的驾驶模式
  */
