--- conflicted
+++ resolved
@@ -425,10 +425,7 @@
 
 /**
  * @brief 进入自动驾驶模式
-<<<<<<< HEAD
-=======
  * @details 设置相应的使能，并根据底盘反馈信息，检查转向和速度单元是否正常
->>>>>>> 999440c9
  * 
  * @return ErrorCode 状态，若开启失败则会进入紧急模式
  */
@@ -444,11 +441,7 @@
 
   // 更新发送can类当中所有can协议报文
   can_sender_->Update();
-<<<<<<< HEAD
-  // 检查转向和速度单元是否正常,若相关的底盘模块不正常，会进入紧急模式
-=======
   // 根据底盘反馈信息，检查转向和速度单元是否正常,若相关的底盘模块不正常，会进入紧急模式
->>>>>>> 999440c9
   const int32_t flag =
       CHECK_RESPONSE_STEER_UNIT_FLAG | CHECK_RESPONSE_SPEED_UNIT_FLAG;
   if (!CheckResponse(flag, true)) {
@@ -478,10 +471,7 @@
 
 /**
  * @brief 进入自动转向模式
-<<<<<<< HEAD
-=======
  * @details 设置相应的使能，并根据底盘反馈信息，检查转向和速度单元是否正常
->>>>>>> 999440c9
  * 
  * @return ErrorCode 状态，若开启失败则会进入紧急模式
  */
@@ -513,10 +503,7 @@
 
 /**
  * @brief 进入自动速度模式
-<<<<<<< HEAD
-=======
  * @details 设置相应的使能，并根据底盘反馈信息，检查转向和速度单元是否正常
->>>>>>> 999440c9
  * 
  * @return ErrorCode 状态，若开启失败则会进入紧急模式
  */
